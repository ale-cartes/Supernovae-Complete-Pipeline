--- conflicted
+++ resolved
@@ -1,424 +1,3 @@
-<<<<<<< HEAD
-import numpy as np
-import matplotlib.pyplot as plt
-import pandas as pd
-from astropy.table import Table
-from astropy.io import fits
-from scipy.interpolate import splrep, splev
-from sklearn.metrics import confusion_matrix, roc_curve, auc
-from keras import utils
-import itertools
-
-
-def reader(file_name, fits_header=False, band='BAND'):
-    """
-    Function that reads fits files and return a light-curves
-    data frame
-
-    Input
-    ------
-    file_name: str
-        fits file name
-    """
-
-    if fits_header:
-        with fits.open(file_name) as fits_file:
-            global header
-            header = fits_file[0].header
-            print(repr(header))
-
-    light_curves = Table.read(file_name, format='fits').to_pandas()
-    index_obs_separator = light_curves[light_curves['MJD'] == -777].index
-
-    obs = np.cumsum(light_curves['MJD'] == -777) + 1
-
-    light_curves.insert(0, 'obs', obs)
-    light_curves.drop(index_obs_separator, inplace=True)
-    light_curves.reset_index(inplace=True)
-    light_curves.drop(columns='index', inplace=True)
-
-    light_curves['BAND'] = light_curves[band].str.decode('utf-8')
-    light_curves.name = file_name.split('/')[-1]
-
-    return light_curves
-
-
-def summary(dump_file):
-    """
-    Function that reads a CSV file containing supernova
-    data and sumarizes the SNTYPE column
-
-    Input
-    =====
-
-    dump_file: str
-      dump_file's name
-    """
-    data = pd.read_csv(dump_file, delimiter=' ', header=5, usecols=[11])
-
-    type_map = {1: 'Ia',
-                20: 'II+IIP', 21: 'IIn+IIN', 22: 'IIL',
-                32: 'Ib', 33: 'Ic+Ibc'}
-
-    data = data.replace(type_map)
-
-    return data
-
-
-def mjd_to_days(lightcurve, specific_obs=None, inplace=False, output=False):
-    """
-    Function that transforms MJD dates to days considering
-    initial observation as day 0
-
-    Input
-    =====
-    lightcurve: pd.dataFrame
-      lightcurve data frame
-
-    specific_obs: None or int (optional)
-      if it is None, days will be calculted for all data in Data Frame
-
-    inplace: bool (optional)
-      if inplace is True, the function adds a new column labeled as "Days"
-      to the dataFrame
-
-    output: bool (optional)
-      if it's True, an array of days will be returned
-    """
-
-    if type(specific_obs) == int:
-        lightcurve = lightcurve[lightcurve.obs == specific_obs]
-
-    min_MJD = lightcurve.groupby('obs').MJD.transform('min')
-
-    days = lightcurve.MJD - min_MJD
-
-    if inplace and ("Days" not in lightcurve.columns):
-        lightcurve['Days'] = days
-
-    if output:
-        return days.to_numpy()
-
-
-def peakmjd_to_days(lightcurve, dump_file, specific_obs=None, inplace=False,
-                    output=False):
-    """
-    Function that transforms MJD dates to days, where day 0 corresponds to
-    the moment of the peak.
-
-    Input
-    =====
-    lightcurve: pd.dataFrame
-      lightcurve data frame
-
-    dump_file: str
-      name of the file that contains the moment of the peak
-
-    specific_obs: None or int (optional)
-      if it is None, days will be calculted for all data in Data Frame
-
-    inplace: bool (optional)
-      if inplace is True, the function adds a new column labeled as "Days"
-      to the dataFrame
-
-    output: bool (optional)
-      if it's True, an array of days will be returned
-    """
-
-    data = pd.read_csv(dump_file, delimiter=' ', header=5, usecols=[2, 4],
-                       names=['obs', 'PEAKMJD'])
-
-    if type(specific_obs) == int:
-        lightcurve = lightcurve[lightcurve.obs == specific_obs]
-        data = data[data.obs == specific_obs]
-
-    data = pd.merge(lightcurve, data, on='obs')
-    days = data.MJD - data.PEAKMJD
-
-    if inplace and ("Days" not in lightcurve.columns):
-        lightcurve['Days'] = days
-
-    if output:
-        return days.to_numpy()
-
-
-def fitter_Bspline(curve, band, t_ev, order=3, w_power=1):
-    """
-    Function that interpolate data using B-splines and then
-    evaluates it at a specific time
-
-    Input
-    =====
-    curve: pd.dataFrame
-      light curve data Frame
-
-    band: str
-      band of observation to be interpolated
-
-    t_ev: np.array
-      time at which the B-spline is evaluated
-    """
-    curve_band = curve[curve.BAND == band]
-
-    time = curve_band.Days
-    flux = curve_band.FLUXCAL
-    fluxerr = curve_band.FLUXCALERR
-
-    spl = splrep(time, flux, w=1/(fluxerr ** w_power), k=order)
-    flux_fit = splev(t_ev, spl)
-
-    return flux_fit
-
-
-def preprocess(curves_file, dump_file=None, min_obs=5, normalize=False):
-    """
-    
-    """
-    curves = reader(curves_file)
-
-    if not np.equal(dump_file, None):
-        peakmjd_to_days(curves, dump_file, inplace=True, output=False)
-    
-    else:
-        mjd_to_days(curves, inplace=True, output=False)
-
-    columns = ['obs', 'MJD', 'Days', 'BAND', 'FLUXCAL', 'FLUXCALERR']
-
-    curves_nonfiltered = curves[columns]
-
-    # discard light curves with few observations in a band
-    curves_nonfilt_group = curves_nonfiltered.groupby('obs')
-    curves_band_counts = curves_nonfilt_group.BAND.value_counts()
-
-    obs_discard = []
-    for obs in curves_nonfiltered.obs.unique():
-        if not (curves_band_counts[obs] > min_obs).all():
-            obs_discard.append(obs)
-
-    curves = curves_nonfiltered[~curves_nonfiltered.obs.isin(obs_discard)]
-
-    global bands
-    bands = ['g ', 'r ', 'i ', 'z ']
-
-    curves_group = curves.groupby('obs')
-    dict_curves_fitted = {}
-
-    for obs, curve in curves_group:
-        t_ev = np.linspace(curve.Days.min(), curve.Days.max(), 100)
-        dict_curve_fitted = {"Days": t_ev}
-
-        for band in bands:
-            flux_fitted = fitter_Bspline(curve, band, t_ev, order=min_obs)
-
-            if normalize:
-                flux_fitted = utils.normalize(flux_fitted)
-                
-            dict_curve_fitted[band] = flux_fitted
-        
-        dict_curves_fitted[obs] = dict_curve_fitted
-
-    curves_fitted = pd.DataFrame(dict_curves_fitted).transpose()
-
-    return curves_fitted
-    
-
-def curves_augmentation(curves_preprocessed):
-    """
-    """
-
-    combinations = []
-    for r in range(2, len(bands) + 1):
-        for subset in itertools.combinations(bands, r):
-            combinations.append(subset)
-    
-    df_augmentation = pd.DataFrame([])
-
-    for combination in combinations:
-        cols = ['Days', *combination]
-        df_augmentation = pd.concat([df_augmentation,\
-                                     curves_preprocessed[cols]],
-                                    ignore_index=True)
-    
-    # curves = pd.concat([curves_preprocessed, df_augmentation])
-    return df_augmentation
-
-
-def replace_nan_array(df_with_nan, array=np.zeros(100)):
-    """
-    
-    """
-    df_without_nan = df_with_nan.copy()
-    for column_name, column  in df_with_nan.items():
-        if not np.any(column.isna()): continue
-
-        column_copy = column.copy()
-        for i, content in enumerate(column):
-            if np.any(np.isnan(content)):
-                column_copy[i] = array
-            
-        df_without_nan[column_name] = column_copy
-    return df_without_nan
-
-
-def RNN_reshape(curves):
-    """
-    """
-    bands = ['g ', 'r ', 'i ', 'z ']
-    features = ['Days', *bands]
-    curves_RNN = curves[features].to_numpy().tolist()
-    types = curves.Type.to_numpy()
-
-    n_obs = curves.index.size
-    n_seq = 100
-    n_features = len(features)
-
-    curves_RNN = np.reshape(curves_RNN, (n_obs, n_seq, n_features))
-    types = types.reshape((-1, 1))
-
-    return curves_RNN, types
-
-
-    
-def plotter(data_frame, obs, summary=None, days=False, dump=None):
-    """
-    Function that plots supernova lightcurve
-
-    Input
-    =====
-    data_frame: pd.dataFrame
-      df with all supernovae data
-
-    obs: int
-      observation number
-
-    summary (optional): None or str
-      path to file with information related to nonIa supernovae (.DUMP)
-
-    days (optional): bool
-      if it's True, MJD will be expressed as days
-    """
-    data_obs = data_frame[data_frame['obs'] == obs]
-    xlabel = 'MJD'
-
-    if days:
-        xlabel = 'Days'
-
-        # if Days have not been calculated
-        if 'Days' not in data_obs.columns:
-            peakmjd_to_days(data_obs, dump, inplace=True, specific_obs=obs,
-                            output=False)
-
-    color = {'u ': 'purple', 'g ': 'green', 'r ': 'red',
-             'i ': (150/255, 0, 0), 'z ': (60/255, 0, 0)}
-
-    fig, ax = plt.subplots(figsize=(14, 8))
-
-    for band in (data_obs['BAND'].value_counts()).index:
-        data_to_plot = data_obs[data_obs['BAND'] == band]
-
-        xdata_plot = data_to_plot.MJD
-        if days:
-            xdata_plot = data_to_plot.Days
-
-        ax.errorbar(xdata_plot, data_to_plot.FLUXCAL,
-                    yerr=data_to_plot.FLUXCALERR, marker='o',
-                    ls='--', capsize=2, color=color[band], label=band)
-
-    ax.set_xlabel(xlabel)
-    ax.set_ylabel('Flux (ADU)')
-
-    try:
-        name = data_frame.name
-    except Exception:
-        name = ''
-
-    ax.set_title(f'{name}, obs: {obs}')
-    if not isinstance(summary, type(None)):
-        summ_obs = summary.query('CID == @obs')
-        ax.set_title(rf"{name}, " +
-                     rf"obs: {obs}, " +
-                     rf"peak: {summ_obs['PEAKMJD'].values[0]}, " +
-                     rf"SN type: {summ_obs['SNTYPE'].values[0]}")
-    ax.legend()
-
-    return fig, ax
-
-
-def plot_confusion_matrix(test_data, pred_data, classes,
-                          normalize=False,
-                          title='Confusion matrix',
-                          cmap=plt.cm.Blues):
-    """
-    Function that plots the Confusion Matrix given the testing
-    and predicted data.
-
-    Input
-    =====
-    test_data: np.array
-      True labels from test set
-
-    pred_data: np.array
-      Predicted labels from the model
-
-    normalize: bool (optional)
-      if True, the confusion matrix will be normalized. Defaulte is False
-    """
-
-    cm = confusion_matrix(test_data, pred_data, labels=[1, 0])
-
-    if normalize:
-        cm = cm.astype('float') / cm.sum(axis=1)[:, np.newaxis]
-        print("Normalized confusion matrix")
-    else:
-        print('Confusion matrix, without normalization')
-
-    plt.imshow(cm, interpolation='nearest', cmap=cmap)
-    plt.title(title)
-    plt.colorbar()
-    tick_marks = np.arange(len(classes))
-    plt.xticks(tick_marks, classes, rotation=45)
-    plt.yticks(tick_marks, classes)
-
-    fmt = '.2f' if normalize else 'd'
-    thresh = cm.max() / 2.
-    for i, j in itertools.product(range(cm.shape[0]), range(cm.shape[1])):
-        plt.text(j, i, format(cm[i, j], fmt),
-                 horizontalalignment="center",
-                 color="white" if cm[i, j] > thresh else "black")
-
-    plt.tight_layout()
-    plt.ylabel('True label')
-    plt.xlabel('Predicted label')
-
-
-def plot_roc_curve(test_data, pred_data, auc_print=False):
-    """
-    Function that plots the ROC curve given the testing
-    and predicted data
-
-    Input
-    =====
-    test_data: np.array
-      True labels from test set
-
-    pred_data: np.array
-      Predicted labels from the model
-
-    auc_print: bool (optional)
-      if it is True, AUC will be printed
-    """
-    fpr, tpr, threshold = roc_curve(test_data, pred_data)
-
-    if auc_print:
-        print(f'AUC = {auc(fpr, tpr)}')
-
-    plt.figure()
-    plt.plot([0, 1], [0, 1], 'r--')
-    plt.plot(fpr, tpr, marker='.')
-    plt.xlabel('False Positive rate')
-    plt.ylabel('True Positive rate')
-    plt.title('ROC Curve')
-=======
 import numpy as np
 import matplotlib.pyplot as plt
 import pandas as pd
@@ -885,5 +464,4 @@
     plt.plot(fpr, tpr, marker='.')
     plt.xlabel('False Positive rate')
     plt.ylabel('True Positive rate')
-    plt.title('ROC Curve')
->>>>>>> e11bf62f
+    plt.title('ROC Curve')